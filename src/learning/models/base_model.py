--- conflicted
+++ resolved
@@ -28,7 +28,6 @@
         else:
             self.input_normalization = input_normalization
 
-<<<<<<< HEAD
         self.data_uncertainty_estimation = self.config.get("data_uncertainty_estimation", None)
         self.adf = False
         if self.data_uncertainty_estimation is not None:
@@ -36,10 +35,6 @@
         if self.data_uncertainty_estimation == DataUncertaintyEstimationEnum.ADF:
             self.adf = True
 
-    @abstractmethod
-    def forward(self, *inputs: torch.Tensor) -> torch.Tensor:
-        pass
-=======
         self.model_uncertainty_method = None
         self.dropout_p = 0.0
         self.num_solutions = 1
@@ -84,7 +79,6 @@
         output = self.denormalize_output(data, output, norm_consts)
 
         return output
->>>>>>> edac4fb3
 
     @abstractmethod
     def loss_function(self, *inputs: Any, **kwargs) -> torch.Tensor:
