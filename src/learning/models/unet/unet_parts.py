"""
Parts of the U-Net model
https://github.com/milesial/Pytorch-UNet/blob/master/unet/unet_parts.py
"""

import torch
import torch.nn as nn
import torch.nn.functional as F
import torchvision


class DoubleConv(nn.Module):
    """(convolution => [BN] => ReLU) * 2"""

<<<<<<< HEAD
    def __init__(self, in_channels, out_channels, mid_channels=None, nn_module=None):
=======
    def __init__(self, in_channels, out_channels, mid_channels=None, dropout_p: float = 0.0, **kwargs):
>>>>>>> edac4fb3
        super().__init__()
        if not mid_channels:
            mid_channels = out_channels

<<<<<<< HEAD
        if nn_module is None:
            nn_module = nn

        self.double_conv = nn_module.Sequential(
            nn_module.Conv2d(in_channels=in_channels, out_channels=mid_channels, kernel_size=3, padding=1),
            nn_module.BatchNorm2d(num_features=mid_channels),
            nn_module.ReLU(inplace=True),
            nn_module.Conv2d(in_channels=mid_channels, out_channels=out_channels, kernel_size=3, padding=1),
            nn_module.BatchNorm2d(num_features=out_channels),
            nn_module.ReLU(inplace=True)
        )
=======
        if dropout_p > 0.0:
            self.double_conv = nn.Sequential(
                nn.Conv2d(in_channels, mid_channels, kernel_size=3, padding=1),
                nn.BatchNorm2d(mid_channels),
                nn.ReLU(inplace=True),
                nn.Dropout(p=dropout_p),
                nn.Conv2d(mid_channels, out_channels, kernel_size=3, padding=1),
                nn.BatchNorm2d(out_channels),
                nn.ReLU(inplace=True),
                nn.Dropout(p=dropout_p)
            )
        else:
            self.double_conv = nn.Sequential(
                nn.Conv2d(in_channels, mid_channels, kernel_size=3, padding=1),
                nn.BatchNorm2d(mid_channels),
                nn.ReLU(inplace=True),
                nn.Conv2d(mid_channels, out_channels, kernel_size=3, padding=1),
                nn.BatchNorm2d(out_channels),
                nn.ReLU(inplace=True)
            )
>>>>>>> edac4fb3

    def forward(self, *x):
        return self.double_conv(*x)


class Down(nn.Module):
    """Downscaling with maxpool then double conv"""

<<<<<<< HEAD
    def __init__(self, in_channels, out_channels, nn_module=None):
        super().__init__()

        if nn_module is None:
            nn_module = nn

        self.maxpool_conv = nn_module.Sequential(
            nn_module.MaxPool2d(kernel_size=2),
            DoubleConv(in_channels=in_channels, out_channels=out_channels, nn_module=nn_module)
=======
    def __init__(self, in_channels, out_channels, **kwargs):
        super().__init__()
        self.maxpool_conv = nn.Sequential(
            nn.MaxPool2d(2),
            DoubleConv(in_channels, out_channels, **kwargs)
>>>>>>> edac4fb3
        )

    def forward(self, *x):
        return self.maxpool_conv(*x)


class Up(nn.Module):
    """Upscaling then double conv"""

<<<<<<< HEAD
    def __init__(self, in_channels, out_channels, bilinear=True, nn_module=None):
=======
    def __init__(self, in_channels, out_channels, bilinear=True, **kwargs):
>>>>>>> edac4fb3
        super().__init__()

        if nn_module is None:
            nn_module = nn

        # if bilinear, use the normal convolutions to reduce the number of channels
        if bilinear:
<<<<<<< HEAD
            self.up = nn_module.Upsample(scale_factor=2, mode='bilinear', align_corners=True)
            self.conv = DoubleConv(in_channels=in_channels, out_channels=out_channels,
                                   mid_channels=in_channels // 2, nn_module=nn_module)
        else:
            self.up = nn_module.ConvTranspose2d(in_channels, in_channels // 2, kernel_size=2, stride=2)
            self.conv = DoubleConv(in_channels=in_channels, out_channels=out_channels, nn_module=nn_module)
=======
            self.up = nn.Upsample(scale_factor=2, mode='bilinear', align_corners=True)
            self.conv = DoubleConv(in_channels, out_channels, in_channels // 2, **kwargs)
        else:
            self.up = nn.ConvTranspose2d(in_channels, in_channels // 2, kernel_size=2, stride=2)
            self.conv = DoubleConv(in_channels, out_channels, **kwargs)
>>>>>>> edac4fb3

    def forward(self, x1, x2):
        if type(x1) == torch.Tensor and type(x2) == torch.Tensor:
            # upsampling
            x1 = self.up(x1)

            # input is CHW
            diffY = x2.size()[2] - x1.size()[2]
            diffX = x2.size()[3] - x1.size()[3]

            x1 = F.pad(x1, [diffX // 2, diffX - diffX // 2, diffY // 2, diffY - diffY // 2])
            # if you have padding issues, see
            # https://github.com/HaiyongJiang/U-Net-Pytorch-Unstructured-Buggy/commit/0e854509c2cea854e247a9c615f175f76fbb2e3a
            # https://github.com/xiaopeng-liao/Pytorch-UNet/commit/8ebac70e633bac59fc22bb5195e513d5832fb3bd
            x = torch.cat([x2, x1], dim=1)
            return self.conv(x)
        elif type(x1) == tuple and type(x2) == tuple:
            # adjustments for AFD: we get a mean and a variance as an input
            assert len(x1) == len(x2) == 2
            mu1, var1 = x1
            mu2, var2 = x2

            # upsampling
            mu1, var1 = self.up(mu1), self.up(var1)

            # input is CHW
            diffY = mu2.size(2) - mu1.size(2)
            diffX = mu2.size(3) - mu1.size(3)

            padding_config = [diffX // 2, diffX - diffX // 2, diffY // 2, diffY - diffY // 2]

            mu1 = F.pad(mu1, padding_config)
            var1 = F.pad(var1, padding_config)

            mu = torch.cat([mu2, mu1], dim=1)
            var = torch.cat([var2, var1], dim=1)

            return self.conv(mu, var)
        else:
            raise NotImplementedError


class OutConv(nn.Module):
    def __init__(self, in_channels, out_channels, nn_module=None):
        super(OutConv, self).__init__()

        if nn_module is None:
            nn_module = nn

        self.conv = nn_module.Conv2d(in_channels=in_channels, out_channels=out_channels, kernel_size=1)

    def forward(self, *x):
        return self.conv(*x)


class VGG16FeatureExtractor(nn.Module):
    def __init__(self):
        super().__init__()
        vgg16 = torchvision.models.vgg16(pretrained=True)
        self.enc_1 = nn.Sequential(*vgg16.features[:5])
        self.enc_2 = nn.Sequential(*vgg16.features[5:10])
        self.enc_3 = nn.Sequential(*vgg16.features[10:17])

        # fix the encoder
        for i in range(3):
            for param in getattr(self, 'enc_{:d}'.format(i + 1)).parameters():
                param.requires_grad = False

    def forward(self, image):
        results = [image]
        for i in range(3):
            func = getattr(self, 'enc_{:d}'.format(i + 1))
            results.append(func(results[-1]))
        return results[1:]<|MERGE_RESOLUTION|>--- conflicted
+++ resolved
@@ -12,49 +12,34 @@
 class DoubleConv(nn.Module):
     """(convolution => [BN] => ReLU) * 2"""
 
-<<<<<<< HEAD
-    def __init__(self, in_channels, out_channels, mid_channels=None, nn_module=None):
-=======
-    def __init__(self, in_channels, out_channels, mid_channels=None, dropout_p: float = 0.0, **kwargs):
->>>>>>> edac4fb3
+    def __init__(self, in_channels, out_channels, mid_channels=None, nn_module=None, dropout_p: float = 0.0, **kwargs):
         super().__init__()
         if not mid_channels:
             mid_channels = out_channels
 
-<<<<<<< HEAD
         if nn_module is None:
             nn_module = nn
 
-        self.double_conv = nn_module.Sequential(
-            nn_module.Conv2d(in_channels=in_channels, out_channels=mid_channels, kernel_size=3, padding=1),
-            nn_module.BatchNorm2d(num_features=mid_channels),
-            nn_module.ReLU(inplace=True),
-            nn_module.Conv2d(in_channels=mid_channels, out_channels=out_channels, kernel_size=3, padding=1),
-            nn_module.BatchNorm2d(num_features=out_channels),
-            nn_module.ReLU(inplace=True)
-        )
-=======
         if dropout_p > 0.0:
-            self.double_conv = nn.Sequential(
-                nn.Conv2d(in_channels, mid_channels, kernel_size=3, padding=1),
-                nn.BatchNorm2d(mid_channels),
-                nn.ReLU(inplace=True),
-                nn.Dropout(p=dropout_p),
-                nn.Conv2d(mid_channels, out_channels, kernel_size=3, padding=1),
-                nn.BatchNorm2d(out_channels),
-                nn.ReLU(inplace=True),
-                nn.Dropout(p=dropout_p)
+            self.double_conv = nn_module.Sequential(
+                nn_module.Conv2d(in_channels, mid_channels, kernel_size=3, padding=1),
+                nn_module.BatchNorm2d(mid_channels),
+                nn_module.ReLU(inplace=True),
+                nn_module.Dropout(p=dropout_p),
+                nn_module.Conv2d(mid_channels, out_channels, kernel_size=3, padding=1),
+                nn_module.BatchNorm2d(out_channels),
+                nn_module.ReLU(inplace=True),
+                nn_module.Dropout(p=dropout_p)
             )
         else:
-            self.double_conv = nn.Sequential(
-                nn.Conv2d(in_channels, mid_channels, kernel_size=3, padding=1),
-                nn.BatchNorm2d(mid_channels),
-                nn.ReLU(inplace=True),
-                nn.Conv2d(mid_channels, out_channels, kernel_size=3, padding=1),
-                nn.BatchNorm2d(out_channels),
-                nn.ReLU(inplace=True)
+            self.double_conv = nn_module.Sequential(
+                nn_module.Conv2d(in_channels, mid_channels, kernel_size=3, padding=1),
+                nn_module.BatchNorm2d(mid_channels),
+                nn_module.ReLU(inplace=True),
+                nn_module.Conv2d(mid_channels, out_channels, kernel_size=3, padding=1),
+                nn_module.BatchNorm2d(out_channels),
+                nn_module.ReLU(inplace=True)
             )
->>>>>>> edac4fb3
 
     def forward(self, *x):
         return self.double_conv(*x)
@@ -63,8 +48,7 @@
 class Down(nn.Module):
     """Downscaling with maxpool then double conv"""
 
-<<<<<<< HEAD
-    def __init__(self, in_channels, out_channels, nn_module=None):
+    def __init__(self, in_channels, out_channels, nn_module=None, **kwargs):
         super().__init__()
 
         if nn_module is None:
@@ -72,14 +56,7 @@
 
         self.maxpool_conv = nn_module.Sequential(
             nn_module.MaxPool2d(kernel_size=2),
-            DoubleConv(in_channels=in_channels, out_channels=out_channels, nn_module=nn_module)
-=======
-    def __init__(self, in_channels, out_channels, **kwargs):
-        super().__init__()
-        self.maxpool_conv = nn.Sequential(
-            nn.MaxPool2d(2),
-            DoubleConv(in_channels, out_channels, **kwargs)
->>>>>>> edac4fb3
+            DoubleConv(in_channels=in_channels, out_channels=out_channels, nn_module=nn_module, **kwargs)
         )
 
     def forward(self, *x):
@@ -89,11 +66,7 @@
 class Up(nn.Module):
     """Upscaling then double conv"""
 
-<<<<<<< HEAD
-    def __init__(self, in_channels, out_channels, bilinear=True, nn_module=None):
-=======
-    def __init__(self, in_channels, out_channels, bilinear=True, **kwargs):
->>>>>>> edac4fb3
+    def __init__(self, in_channels, out_channels, bilinear=True, nn_module=None, **kwargs):
         super().__init__()
 
         if nn_module is None:
@@ -101,20 +74,11 @@
 
         # if bilinear, use the normal convolutions to reduce the number of channels
         if bilinear:
-<<<<<<< HEAD
             self.up = nn_module.Upsample(scale_factor=2, mode='bilinear', align_corners=True)
-            self.conv = DoubleConv(in_channels=in_channels, out_channels=out_channels,
-                                   mid_channels=in_channels // 2, nn_module=nn_module)
+            self.conv = DoubleConv(in_channels, out_channels, in_channels // 2, **kwargs)
         else:
             self.up = nn_module.ConvTranspose2d(in_channels, in_channels // 2, kernel_size=2, stride=2)
-            self.conv = DoubleConv(in_channels=in_channels, out_channels=out_channels, nn_module=nn_module)
-=======
-            self.up = nn.Upsample(scale_factor=2, mode='bilinear', align_corners=True)
-            self.conv = DoubleConv(in_channels, out_channels, in_channels // 2, **kwargs)
-        else:
-            self.up = nn.ConvTranspose2d(in_channels, in_channels // 2, kernel_size=2, stride=2)
             self.conv = DoubleConv(in_channels, out_channels, **kwargs)
->>>>>>> edac4fb3
 
     def forward(self, x1, x2):
         if type(x1) == torch.Tensor and type(x2) == torch.Tensor:
